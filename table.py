--- conflicted
+++ resolved
@@ -194,12 +194,8 @@
         return divisions
 
 class Table:
-<<<<<<< HEAD
     def __init__(self, data: Iterable[Iterable[Any]], tab_fmt: TableFormat = TableFormat()):
-=======
-    """Throw in an Iterable of Iterables and spit out a pretty printed Table"""
-    def __init__(self, data: list[list[Any]], tab_fmt: TableFormat = TableFormat()):
->>>>>>> 4e3bfa3f
+        """Throw in an Iterable of Iterables and spit out a pretty printed Table"""
         self.data = data
         self.tab_fmt = tab_fmt
         self.row_heights = self.get_row_heights()
